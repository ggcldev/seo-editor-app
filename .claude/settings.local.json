--- conflicted
+++ resolved
@@ -17,11 +17,8 @@
       "Bash(npm run typecheck:*)",
       "Bash(npm run:*)",
       "Bash(gh repo list:*)",
-<<<<<<< HEAD
-      "Bash(git merge:*)"
-=======
+      "Bash(git merge:*)",
       "Bash(git checkout:*)"
->>>>>>> 8e3f4953
     ],
     "deny": []
   }
